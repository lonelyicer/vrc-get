--- conflicted
+++ resolved
@@ -15,18 +15,9 @@
 use vrc_get_vpm::repository::RemoteRepository;
 use vrc_get_vpm::unity_project::AddPackageRequest;
 use vrc_get_vpm::version::Version;
-<<<<<<< HEAD
 use vrc_get_vpm::UserRepoSetting;
 use vrc_get_vpm::{Environment, PackageCollection, PackageInfo, UnityProject, VersionSelector};
 use vrc_get_vpm::{HttpClient, PackageJson};
-=======
-#[cfg(feature = "experimental-override-predefined")]
-use vrc_get_vpm::PreDefinedRepoSource;
-use vrc_get_vpm::{
-    download_remote_repository, AddPackageRequest, Environment, PackageInfo, PackageSelector,
-    UnityProject,
-};
->>>>>>> 32d4e0f0
 
 macro_rules! multi_command {
     ($class: ident is $($variant: ident),*) => {
@@ -65,29 +56,16 @@
         .await
         .exit_context("loading global config");
 
-<<<<<<< HEAD
+    #[cfg(feature = "experimental-override-predefined")]
     if let Ok(url_override) = std::env::var("VRC_GET_OFFICIAL_URL_OVERRIDE") {
-=======
-    env.load_package_infos(!args.no_update)
-        .await
-        .exit_context("loading repositories");
-    env.save().await.exit_context("saving repositories updates");
-
-    #[cfg(feature = "experimental-override-predefined")]
-    if let Some(url_override) = std::env::var("VRC_GET_OFFICIAL_URL_OVERRIDE").ok() {
->>>>>>> 32d4e0f0
         log::warn!("VRC_GET_OFFICIAL_URL_OVERRIDE env variable is set! overriding official repository url is experimental feature!");
         env.set_official_url_override(
             Url::parse(&url_override).expect("invalid url for VRC_GET_OFFICIAL_URL_OVERRIDE"),
         );
     }
 
-<<<<<<< HEAD
+    #[cfg(feature = "experimental-override-predefined")]
     if let Ok(url_override) = std::env::var("VRC_GET_CURATED_URL_OVERRIDE") {
-=======
-    #[cfg(feature = "experimental-override-predefined")]
-    if let Some(url_override) = std::env::var("VRC_GET_CURATED_URL_OVERRIDE").ok() {
->>>>>>> 32d4e0f0
         log::warn!("VRC_GET_CURATED_URL_OVERRIDE env variable is set! overriding official repository url is experimental feature!");
         env.set_curated_url_override(
             Url::parse(&url_override).expect("invalid url for VRC_GET_CURATED_URL_OVERRIDE"),
@@ -276,22 +254,12 @@
 
 multi_command!(Command is Install, Remove, Update, Outdated, Upgrade, Search, Repo, Info, Completion);
 
-const INSTALL_USAGE: &str = color_print::cstr!("
-      <bold>vrc-get install</>
-          installs all packages locked in vpm-manifest.json and dependencies of non-vpm managed embed packages
-
-      <bold>vrc-get install</> [OPTIONS] <<PACKAGE>>
-          installs the latest version of specified package
-
-      <bold>vrc-get upgrade</> [OPTIONS] <<PACKAGE>> <<VERSION>>
-          installs the specified version of specified package");
-
 /// Adds package to unity project
 ///
 /// With install command, you'll add to dependencies. With upgrade command,
 /// you'll upgrade dependencies or locked dependencies but not add to dependencies.
 #[derive(Parser)]
-#[command(author, version, override_usage = INSTALL_USAGE)]
+#[command(author, version)]
 pub struct Install {
     /// Name of Package
     #[arg()]
@@ -303,7 +271,7 @@
     #[arg(long = "prerelease")]
     prerelease: bool,
 
-    /// Path to project dir. by default working directory or parents of working directory will be used
+    /// Path to project dir. by default CWD or parents of CWD will be used
     #[arg(short = 'p', long = "project")]
     project: Option<PathBuf>,
     #[command(flatten)]
@@ -485,27 +453,16 @@
     }
 }
 
-const UPGRADE_USAGE: &str = color_print::cstr!("
-      <bold>vrc-get upgrade</>
-          upgrades all packages to the latest
-
-      <bold>vrc-get upgrade</> [OPTIONS] <<PACKAGE>>
-          upgrade specified package to the latest
-
-      <bold>vrc-get upgrade</> [OPTIONS] <<PACKAGE>> <<VERSION>>
-          upgrade specified package to the specified version");
-
 /// Upgrade specified package or all packages to latest or specified version.
 ///
-/// With install command, you'll add to dependencies.
-/// With upgrade command,
+/// With install command, you'll add to dependencies. With upgrade command,
 /// you'll upgrade dependencies or locked dependencies but not add to dependencies.
 #[derive(Parser)]
-#[command(author, version, override_usage = UPGRADE_USAGE)]
+#[command(author, version)]
 pub struct Upgrade {
     /// Name of Package
     #[arg()]
-    name: String,
+    name: Option<String>,
     /// Version of package. if not specified, latest version will be used
     #[arg(id = "VERSION")]
     version: Option<Version>,
@@ -530,7 +487,7 @@
         let mut unity = load_unity(self.project).await;
         let require_prompt;
 
-        let updates = if let Some(name) = Some(self.name) {
+        let updates = if let Some(name) = self.name {
             let version_selector = match self.version {
                 None => VersionSelector::latest_for(unity.unity_version(), self.prerelease),
                 Some(ref version) => VersionSelector::specific_version(version),
