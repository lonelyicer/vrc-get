--- conflicted
+++ resolved
@@ -297,17 +297,13 @@
 				</div>
 			</Card>
 			<Card className={"flex-shrink-0 p-4"}>
-<<<<<<< HEAD
-				<h2>{tc("settings:licenses")}</h2>
-=======
 				<h2>{tc("report an issue")}</h2>
 				<div>
 				<Button onClick={reportIssue}>{tc("open an issue")}</Button>
 				</div>
 			</Card>
 			<Card className={"flex-shrink-0 p-4"}>
-				<h2>{tc("licenses")}</h2>
->>>>>>> ba995f69
+				<h2>{tc("settings:licenses")}</h2>
 				<Typography className={"whitespace-normal"}>
 					{tc("settings:licenses description", {}, {
 						components: {l: <Link href={"/settings/licenses"} className={"underline"}/>}
